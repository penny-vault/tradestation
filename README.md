--- conflicted
+++ resolved
@@ -14,7 +14,6 @@
 
 Configuration parameters should be placed in a file called `tradestation.toml`
 
-<<<<<<< HEAD
 | Field Name          | Req | Description                                                                                          |
 |---------------------|-----|------------------------------------------------------------------------------------------------------|
 | sim                 | Yes | URL to tradestation simulated trading environment (https://sim-api.tradestation.com/v3)              |
@@ -26,24 +25,15 @@
 | auth.secret         | Yes | API Secret issued by tradestation                                                                    |
 | pv.apikey           | No  | API Token for access to PV-API. Required if syncing with a PV-API strategy                           |
 | key_file            | No  | Path to encryption key (defaults to ~/.ssh/id_rsa)                                                   |
-=======
-| Field Name  | Required | Description                                                                                          |
-|-------------|----------|------------------------------------------------------------------------------------------------------|
-| sim         | Yes      | URL to tradestation simulated trading environment (https://sim-api.tradestation.com/v3)              |
-| live        | Yes      | URL to tradestation live trading environment (https://api.tradestation.com/v3)                       |
-| mode        | Yes      | Indicates whether the simulated or live api's should be used. Value should be either 'sim' or 'live' |
-| state_file  | Yes      | File to save API state in (note: file is AES encrypted with SSH key)                                 |
-| auth.apikey | Yes      | API Key issued by tradestation                                                                       |
-| auth.secret | Yes      | API Secret issued by tradestation                                                                    |
-| key_file    | No       | Path to encryption key (defaults to ~/.ssh/id_rsa)                                                   |
 
 # Managing automatic strategy investment with PV-API
 
-The primary purpose of this tool is to enable automatic investment of PV-API guided strategies within TradeStation. There are many moving parts to manage
-when automatically executing a strategy because prices are changing in real-time. This makes it difficult to predict how many shares should be purchased of
-an individual security because the price is a moving target. To address this pv-tradestation uses an iterative approach where it makes a purchase proposal
-at a specific price. If that proposal is not accepted within 5 minutes it replans and makes another proposal. This process is repeated until all securities
-have been successfully purchased.
+The primary purpose of this tool is to enable automatic investment of PV-API guided strategies within TradeStation.
+There are many moving parts to manage when automatically executing a strategy because prices are changing in real-time.
+This makes it difficult to predict how many shares should be purchased of an individual security because the price is a
+moving target. To address this pv-tradestation uses an iterative approach where it makes a purchase proposal at a
+specific price. If that proposal is not accepted within 5 minutes it replans and makes another proposal. This process
+is repeated until all securities have been successfully purchased.
 
 ```mermaid
 sequenceDiagram
@@ -75,5 +65,4 @@
     GOTS->>GOTS: For orders not yet, filled add to update list
     GOTS->>GOTS: replan based on what orders remain
     GOTS->>GOTS: update orders
-```
->>>>>>> 251b6dcf
+```